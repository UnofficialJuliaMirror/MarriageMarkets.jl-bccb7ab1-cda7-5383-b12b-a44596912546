--- conflicted
+++ resolved
@@ -102,19 +102,11 @@
 α_err = symm.α .- convert(Array{Float64}, (match_surplus(symm) .> 0.0))
 
 # valid solution
-<<<<<<< HEAD
-@fact msse --> roughly(zeros(msse), atol = 1e-8)
-@fact fsse --> roughly(zeros(fsse), atol = 1e-8)
-@fact mvf --> roughly(zeros(mvf), atol = 1e-8)
-@fact fvf --> roughly(zeros(fvf), atol = 1e-8)
-@fact symm.α --> 1*(match_surplus(symm.h, symm.w_m, symm.w_f) .> 0.0)
-=======
 @fact msse --> roughly(zeros(msse), atol = 1e-7)
 @fact fsse --> roughly(zeros(fsse), atol = 1e-7)
 @fact mvf --> roughly(zeros(mvf), atol = 1e-7)
 @fact fvf --> roughly(zeros(fvf), atol = 1e-7)
 @fact α_err --> zeros(α_err)
->>>>>>> 733e7221
 
 # symmetry
 @fact symm.w_m --> roughly(symm.w_f)
